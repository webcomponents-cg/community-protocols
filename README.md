--- conflicted
+++ resolved
@@ -1,7 +1,4 @@
 # community-protocols
-<<<<<<< HEAD
-Cross-component coordination protocols
-=======
 As the diversity of custom elements grows wider and deeper, so do the benefits of those elements being able to communicate with each other. Making this possible via reusably well-known protocols can enable components not just from X vendor to communicate with themselves, but also to interoperate with components from Y vendor and Z vendor. This project looks to define community protocols for cross-component coordination that reduce the overhead required to make that possible.
 
 Think of things like a context API, async work (Suspense-like), SSR-interop, incremental hydration, etc., many of these capabilities get locked into framework APIs that increase the barriers to interoperability. With a community defined protocol, these features and more become attainable and portable across the web components ecosystem.
@@ -9,16 +6,11 @@
 ## Get involved
 Check out the [Issues](https://github.com/webcomponents/community-protocols/issues) and [PRs](https://github.com/webcomponents/community-protocols/pulls) currently open on this repo to join in on conversations already inflight regarding a number of exciting areas. If you have ideas on a protocol you like raised to the community open a new [issues](https://github.com/webcomponents/community-protocols/issues/new) so that authors and consumers of libraries and components from across the community that likely have (or wanted to have) implemented features in that area can join in with their use cases as well. Once the rough edges have been hammered out, submit a PR with specs of the protocol and append it to the "Protocols" list below so it can be formalized and put into use across the community.
 
->>>>>>> 084b354c
 
 ## Proposals
 
 | Proposal        | Author         | Status |
 |-----------------|----------------|--------|
-<<<<<<< HEAD
-| [Pending State] | Justin Fagnani | PR     |
+| [Pending State] | Justin Fagnani | Draft  |
 
-[Pending State]: [https://github.com/webcomponents/community-protocols/pull/1]
-=======
-| TK | TK | TK     |
->>>>>>> 084b354c
+[Pending State]: [https://github.com/webcomponents/community-protocols/pull/1]