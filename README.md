--- conflicted
+++ resolved
@@ -10,25 +10,17 @@
 
 ## Proposals
 
-<<<<<<< HEAD
-| Proposal          | Author         | Status   |
-|-------------------|----------------|----------|
-| [Pending Task]    | Justin Fagnani | Draft    |
-| [Defer Hydration] | Justin Fagnani | Proposal |
-
-[Pending Task]: https://github.com/webcomponents/community-protocols/pull/1
-[Defer Hydration]: https://github.com/webcomponents/community-protocols/pull/15
-=======
 | Proposal       | Author           | Status     |
 |----------------|------------------|------------|
 | [Context]      | Benjamin Delarre | Candidate  |
+| [Defer Hydration] | Justin Fagnani | Proposal |
 | [Pending Task] | Justin Fagnani   | Draft      |
 | [Slottable Request] | Kevin Schaaf   | Proposal  |
 
 [Context]: https://github.com/webcomponents/community-protocols/blob/main/proposals/context.md
+[Context]: https://github.com/webcomponents/community-protocols/blob/main/proposals/defer-hydration.md
 [Pending Task]: https://github.com/webcomponents/community-protocols/blob/main/proposals/pending-task.md
 [Slottable Request]: https://github.com/webcomponents/community-protocols/blob/main/proposals/slottable-request.md
->>>>>>> f9624d6c
 
 ## Status
 
