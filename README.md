# community-protocols

As the diversity of custom elements grows wider and deeper, so do the benefits of those elements being able to communicate with each other. Making this possible via reusably well-known protocols can enable components not just from X vendor to communicate with themselves, but also to interoperate with components from Y vendor and Z vendor. This project looks to define community protocols for cross-component coordination that reduce the overhead required to make that possible.

Think of things like a context API, async work (Suspense-like), SSR-interop, incremental hydration, etc., many of these capabilities get locked into framework APIs that increase the barriers to interoperability. With a community defined protocol, these features and more become attainable and portable across the web components ecosystem.

## Get involved

Check out the [Issues](https://github.com/webcomponents/community-protocols/issues) and [PRs](https://github.com/webcomponents/community-protocols/pulls) currently open on this repo to join in on conversations already inflight regarding a number of exciting areas. If you have ideas on a protocol you like raised to the community open a new [issues](https://github.com/webcomponents/community-protocols/issues/new) so that authors and consumers of libraries and components from across the community that likely have (or wanted to have) implemented features in that area can join in with their use cases as well. Once the rough edges have been hammered out, submit a PR with specs of the protocol and append it to the "Protocols" list below so it can be formalized and put into use across the community.

## Proposals

<<<<<<< HEAD
| Proposal       | Author           | Status |
|----------------|------------------|--------|
| [Context]      | Benjamin Delarre | Draft  |
| [Pending Task] | Justin Fagnani   | Draft  |
| [Slottable Request] | Kevin Schaaf   | Draft  |
=======
| Proposal       | Author           | Status     |
|----------------|------------------|------------|
| [Context]      | Benjamin Delarre | Candidate  |
| [Pending Task] | Justin Fagnani   | Draft      |
>>>>>>> 403f9968

[Context]: https://github.com/webcomponents/community-protocols/blob/main/proposals/context.md
[Pending Task]: https://github.com/webcomponents/community-protocols/blob/main/proposals/pending-task.md
[Slottable Request]: https://github.com/webcomponents/community-protocols/blob/main/proposals/slottable-request.md

## Status

Community Protocols will go through a number of phases during which they can gather further community insight and approval before becoming "Accepted". These phases are as follows:

- *Proposal*
  "Proposal" status applies to just about anything that community members are interested in putting some thought into. While an issue submitted to this repo can help generate initial ideas on the protocol or space of interest and clarify the information needed to kick off a more fruitful conversation, a PR will serve to make known that you are interested in support to drive the protocol in question forward. Having an initial explainer included in this PR, while adding the protocol to the "Proposals" table shown above, will prepare the community to both communicate about and contribute to the development of the protocol asynchronously.

- *Draft*
  A protocol generally agreed to be an interesting area of investigation is given "Draft" status. At this point, the conversation will pivot away from proving the need for a protocol and towards proving a specific pattern by which the protocol can be achieved across the web components community. Developmental work in this area can be addressed in PRs or via group meetings of the [w3c's Web Components Community Group](https://github.com/w3c/webcomponents-cg) as needed.

- *Candidate*
  Once a protocol has received proper incubation and a pattern for applying it has solidified it will be given "Candidate" status. This status outlines that it will soon be accepted. Community members should use this opportunity to outline any final concerns or adjustments they'd like to see in the protocol before adoption. By this point, the work should mostly be done and the focus will be polish, presentation, and implementation.

- *Accepted*
  An "Accepted" protocol is one that is ready to put into action across the community. With clear APIs, types, usage patterns included they are ready to serve the greater purpose of supporting interoperability between web components built from various contexts.

  To move to "Accepted" a proposal needs __2__ implementations.

### Status Graduation

Community protocols are "generally agreed upon patterns" and not "browser specs", so they will always be a choice you make more so than rules a component developer or library author has to follow. In this way, graduation of a protocol from one status to the next will primarily happen in the absence of hard "nay"s. Your active participation in issues, PRs, or [w3c's Web Components Community Group](https://github.com/w3c/webcomponents-cg) meetings regarding specific protocols will be the best way to advocate for a protocol making its way through this process.<|MERGE_RESOLUTION|>--- conflicted
+++ resolved
@@ -10,18 +10,11 @@
 
 ## Proposals
 
-<<<<<<< HEAD
-| Proposal       | Author           | Status |
-|----------------|------------------|--------|
-| [Context]      | Benjamin Delarre | Draft  |
-| [Pending Task] | Justin Fagnani   | Draft  |
-| [Slottable Request] | Kevin Schaaf   | Draft  |
-=======
 | Proposal       | Author           | Status     |
 |----------------|------------------|------------|
 | [Context]      | Benjamin Delarre | Candidate  |
 | [Pending Task] | Justin Fagnani   | Draft      |
->>>>>>> 403f9968
+| [Slottable Request] | Kevin Schaaf   | Draft  |
 
 [Context]: https://github.com/webcomponents/community-protocols/blob/main/proposals/context.md
 [Pending Task]: https://github.com/webcomponents/community-protocols/blob/main/proposals/pending-task.md
